#include "flecs_private.h"

/* -- Global variables -- */

ecs_type_t TEcsComponent;
ecs_type_t TEcsTypeComponent;
ecs_type_t TEcsPrefab;
ecs_type_t TEcsPrefabParent;
ecs_type_t TEcsPrefabBuilder;
ecs_type_t TEcsRowSystem;
ecs_type_t TEcsColSystem;
ecs_type_t TEcsId;
ecs_type_t TEcsHidden;
ecs_type_t TEcsDisabled;
ecs_type_t TEcsOnDemand;

const char *ECS_COMPONENT_ID =      "EcsComponent";
const char *ECS_TYPE_COMPONENT_ID = "EcsTypeComponent";
const char *ECS_PREFAB_ID =         "EcsPrefab";
const char *ECS_PREFAB_PARENT_ID =  "EcsPrefabParent";
const char *ECS_PREFAB_BUILDER_ID = "EcsPrefabBuilder";
const char *ECS_ROW_SYSTEM_ID =     "EcsRowSystem";
const char *ECS_COL_SYSTEM_ID =     "EcsColSystem";
const char *ECS_ID_ID =             "EcsId";
const char *ECS_HIDDEN_ID =         "EcsHidden";
const char *ECS_DISABLED_ID =       "EcsDisabled";
const char *ECS_ON_DEMAND_ID =      "EcsOnDemand";

/** Comparator function for handles */
static
int compare_handle(
    const void *p1,
    const void *p2)
{
    return *(ecs_entity_t*)p1 - *(ecs_entity_t*)p2;
}

static
ecs_table_t* get_table(
    ecs_stage_t *stage,
    ecs_type_t type)
{
    ecs_table_t* result;

    if (ecs_map_has(stage->table_index, (uintptr_t)type, &result)) {
        return result;
    } else {
        return 0;
    }
}

static
void set_table(
    ecs_stage_t *stage,
    ecs_type_t type,
    ecs_table_t *table)
{
    ecs_assert(!ecs_map_get(stage->table_index, ecs_table_t*, (uintptr_t)type), ECS_INTERNAL_ERROR, NULL);
    ecs_map_set(stage->table_index, (uintptr_t)type, &table);
}

/** Bootstrap builtin component types and commonly used types */
static
void bootstrap_types(
    ecs_world_t *world)
{
    ecs_stage_t *stage = &world->stage;
    
    TEcsComponent = ecs_type_find_intern(world, stage, &(ecs_entity_t){EEcsComponent}, 1);
    TEcsTypeComponent = ecs_type_find_intern(world, stage, &(ecs_entity_t){EEcsTypeComponent}, 1);
    TEcsPrefab = ecs_type_find_intern(world, stage, &(ecs_entity_t){EEcsPrefab}, 1);
    TEcsPrefabParent = ecs_type_find_intern(world, stage, &(ecs_entity_t){EEcsPrefabParent}, 1);
    TEcsPrefabBuilder = ecs_type_find_intern(world, stage, &(ecs_entity_t){EEcsPrefabBuilder}, 1);
    TEcsRowSystem = ecs_type_find_intern(world, stage, &(ecs_entity_t){EEcsRowSystem}, 1);
    TEcsColSystem = ecs_type_find_intern(world, stage, &(ecs_entity_t){EEcsColSystem}, 1);
    TEcsId = ecs_type_find_intern(world, stage, &(ecs_entity_t){EEcsId}, 1);
    TEcsHidden = ecs_type_find_intern(world, stage, &(ecs_entity_t){EEcsHidden}, 1);
    TEcsDisabled = ecs_type_find_intern(world, stage, &(ecs_entity_t){EEcsDisabled}, 1);
    TEcsOnDemand = ecs_type_find_intern(world, stage, &(ecs_entity_t){EEcsOnDemand}, 1);

    world->t_component = ecs_type_merge_intern(world, stage, TEcsComponent, TEcsId, 0);
    world->t_type = ecs_type_merge_intern(world, stage, TEcsTypeComponent, TEcsId, 0);
    world->t_prefab = ecs_type_merge_intern(world, stage, TEcsPrefab, TEcsId, 0);
    world->t_row_system = ecs_type_merge_intern(world, stage, TEcsRowSystem, TEcsId, 0);
    world->t_col_system = ecs_type_merge_intern(world, stage, TEcsColSystem, TEcsId, 0);

    ecs_assert(ecs_vector_count(world->t_component) == 2, ECS_INTERNAL_ERROR, NULL);
    ecs_assert(ecs_vector_count(world->t_type) == 2, ECS_INTERNAL_ERROR, NULL);
    ecs_assert(ecs_vector_count(world->t_prefab) == 2, ECS_INTERNAL_ERROR, NULL);
    ecs_assert(ecs_vector_count(world->t_row_system) == 2, ECS_INTERNAL_ERROR, NULL);
    ecs_assert(ecs_vector_count(world->t_col_system) == 2, ECS_INTERNAL_ERROR, NULL);
}

/** Initialize component table. This table is manually constructed to bootstrap
 * flecs. After this function has been called, the builtin components can be
 * created. */
static
ecs_table_t* bootstrap_component_table(
    ecs_world_t *world)
{
    ecs_table_t *result = ecs_bootstrap_component_table(world);
<<<<<<< HEAD
    set_table(&world->stage, world->t_component, result);
=======
    set_table(&world->main_stage, world->t_component, result);
>>>>>>> c4ca0d9f
    return result;
}

/** Bootstrap the EcsComponent component */
static
void bootstrap_component(
    ecs_world_t *world,
    ecs_table_t *table,
    ecs_entity_t entity,
    const char *id,
    size_t size)
{
    ecs_assert(table != NULL, ECS_INTERNAL_ERROR, NULL);

    ecs_data_t *data = ecs_table_get_data(world, table);
    ecs_assert(data != NULL, ECS_INTERNAL_ERROR, NULL);

    ecs_column_t *columns = data->columns;
    ecs_assert(columns != NULL, ECS_INTERNAL_ERROR, NULL);

    /* Insert row into table to store EcsComponent itself */
    int32_t index = ecs_table_append(world, table, data, entity);

    /* Create record in entity index */
<<<<<<< HEAD
    ecs_record_t *record = ecs_ei_get_or_create(&world->stage, entity);
=======
    ecs_record_t *record = ecs_set_entity_in_main(world, entity);
>>>>>>> c4ca0d9f
    record->type = world->t_component;
    record->row = index + 1;

    /* Set size and id */
    EcsComponent *component_data = ecs_vector_first(columns[0].data);
    EcsId *id_data = ecs_vector_first(columns[1].data);
    
    component_data[index].size = size;
    id_data[index] = id;
}

static
void rematch_queries(
    ecs_world_t *world)
{
    ecs_sparse_t *queries = world->queries;
    int32_t i, count = ecs_sparse_count(queries);

    for (i = 0; i < count; i ++) {
        ecs_query_t *query = ecs_sparse_get(queries, ecs_query_t, i);
        ecs_rematch_query(world, query);
    }
}

static
void revalidate_query_refs(
    ecs_world_t *world)
{
    ecs_sparse_t *queries = world->queries;
    int32_t i, count = ecs_sparse_count(queries);

    for (i = 0; i < count; i ++) {
        ecs_query_t *query = ecs_sparse_get(queries, ecs_query_t, i);
        ecs_revalidate_query_refs(world, query);
    }  
}

void ecs_notify_queries_of_table(
    ecs_world_t *world,
    ecs_table_t *table)
{
    ecs_sparse_t *queries = world->queries;
    int32_t i, count = ecs_sparse_count(queries);

    for (i = 0; i < count; i ++) {
        ecs_query_t *query = ecs_sparse_get(queries, ecs_query_t, i);
        ecs_query_notify_of_table(world, query, table);
    }  
}

/** Create a new table and register it with the world and systems. A table in
 * flecs is equivalent to an archetype */
static
ecs_table_t* create_table(
    ecs_world_t *world,
    ecs_stage_t *stage,
    ecs_type_t type)
{
    /* Add and initialize table */
    ecs_table_t *result = ecs_sparse_add(stage->tables, ecs_table_t);
    ecs_assert(result != NULL, ECS_INTERNAL_ERROR, NULL);
    
    result->type = type;

    ecs_table_init(world, stage, result);

    if (world->in_progress) {
        result->flags |= EcsTableIsStaged;
    }

    set_table(stage, type, result);

    if (stage == &world->stage && !world->is_merging) {
        ecs_notify_queries_of_table(world, result);
    }

    return result;
}

#ifndef NDEBUG
static
void no_threading(
    const char *function)
{
    ecs_os_dbg("threading unavailable: %s not implemented", function);
}

static
void no_time(
    const char *function)
{
    ecs_os_dbg("time management: %s not implemented", function);
}
#endif

/* -- Private functions -- */

/** Find or create table from type */
ecs_table_t* ecs_world_get_table(
    ecs_world_t *world,
    ecs_stage_t *stage,
    ecs_type_t type)
{
    ecs_assert(type != NULL, ECS_INTERNAL_ERROR, NULL);
    ecs_assert(ecs_vector_count(type) < ECS_MAX_ENTITIES_IN_TYPE, ECS_INTERNAL_ERROR, NULL);
    ecs_assert(stage != NULL, ECS_INTERNAL_ERROR, NULL);

    ecs_stage_t *main_stage = &world->stage;
    ecs_table_t* table = get_table(main_stage, type);

    if (!table) {
        if (stage->id > 1) {
            assert(stage != NULL);
            table = get_table(stage, type);
            if (!table) {
                table = create_table(world, stage, type);
            }
        } else {
<<<<<<< HEAD
            table = create_table(world, &world->stage, type);
=======
            table = create_table(world, &world->main_stage, type);
>>>>>>> c4ca0d9f
        }
    }

    return table;
}

ecs_vector_t** ecs_system_array(
    ecs_world_t *world,
    ecs_system_kind_t kind)
{
    ecs_assert(kind == EcsOnUpdate ||
               kind == EcsOnValidate ||
               kind == EcsPreUpdate ||
               kind == EcsPostUpdate ||
               kind == EcsPostLoad ||
               kind == EcsOnLoad ||
               kind == EcsPreStore ||
               kind == EcsOnStore ||
               kind == EcsManual,
               ECS_INTERNAL_ERROR,
               NULL);

    if (kind == EcsOnUpdate) {
        return &world->on_update_systems;
    } else if (kind == EcsOnValidate) {
        return &world->on_validate_systems;
    } else if (kind == EcsPreUpdate) {
        return &world->pre_update_systems;
    } else if (kind == EcsPostUpdate) {
        return &world->post_update_systems;
    } else if (kind == EcsPostLoad) {
        return &world->post_load_systems;
    } else if (kind == EcsOnLoad) {
        return &world->on_load_systems;
    } else if (kind == EcsPreStore) {
        return &world->pre_store_systems;        
    } else if (kind == EcsOnStore) {
        return &world->on_store_systems;
    } else if (kind == EcsManual) {
        return &world->manual_systems;        
    }
    
    return NULL;
}

/** Inactive systems are systems that either:
 * - are not enabled
 * - matched with no tables
 * - matched with only empty tables.
 *
 * These systems are not considered in the main loop, which can speed up things
 * when applications contain large numbers of disabled systems.
 */
void ecs_world_activate_system(
    ecs_world_t *world,
    ecs_entity_t system,
    ecs_system_kind_t kind,
    bool active)
{
    ecs_vector_t *src_array, *dst_array;

    if (active) {
        src_array = world->inactive_systems;
        dst_array = *ecs_system_array(world, kind);
     } else {
        src_array = *ecs_system_array(world, kind);
        dst_array = world->inactive_systems;
    }

    int32_t i, count = ecs_vector_count(src_array);
    for (i = 0; i < count; i ++) {
        ecs_entity_t *h = ecs_vector_get(
            src_array, ecs_entity_t, i);
        if (*h == system) {
            break;
        }
    }

    if (i == count) {
        return; /* System is already in the right array */
    }

    ecs_vector_move_index(
        &dst_array, src_array, ecs_entity_t, i);

    ecs_entity_t *to_sort;
    int32_t sort_count;

    if (active) {
         *ecs_system_array(world, kind) = dst_array;
         to_sort = ecs_vector_first(dst_array);
         sort_count = ecs_vector_count(dst_array);
    } else {
        world->inactive_systems = dst_array;
        to_sort = ecs_vector_first(src_array);
        sort_count = ecs_vector_count(src_array);        
    } 

    qsort(to_sort, sort_count, sizeof(ecs_entity_t), compare_handle);    

    /* Signal that system has been either activated or deactivated */
    ecs_system_activate(world, system, active);

    return;
}

ecs_stage_t *ecs_get_stage(
    ecs_world_t **world_ptr)
{
    ecs_world_t *world = *world_ptr;

    ecs_assert(world->magic == ECS_WORLD_MAGIC ||
               world->magic == ECS_THREAD_MAGIC,
               ECS_INTERNAL_ERROR,
               NULL);

    if (world->magic == ECS_WORLD_MAGIC) {
        if (world->in_progress) {
            return &world->temp_stage;
        } else {
            return &world->stage;
        }
    } else if (world->magic == ECS_THREAD_MAGIC) {
        ecs_thread_t *thread = (ecs_thread_t*)world;
        *world_ptr = thread->world;
        return thread->stage;
    }
    
    return NULL;
}

static
void col_systems_deinit_handlers(
    ecs_world_t *world,
    ecs_vector_t *systems)
{
    int32_t i, count = ecs_vector_count(systems);
    ecs_entity_t *buffer = ecs_vector_first(systems);

    for (i = 0; i < count; i ++) {
        EcsColSystem *ptr = ecs_get_ptr(world, buffer[i], EcsColSystem);

        /* Invoke Deactivated action for active systems */
        if (ecs_vector_count(ptr->query->tables)) {
            ecs_invoke_status_action(world, buffer[i], ptr, EcsSystemDeactivated);
        }

        /* Invoke Disabled action for enabled systems */
        if (ptr->base.enabled) {
            ecs_invoke_status_action(world, buffer[i], ptr, EcsSystemDisabled);
        }    
    }
}

static
void col_systems_deinit(
    ecs_world_t *world,
    ecs_vector_t *systems)
{
    int32_t i, count = ecs_vector_count(systems);
    ecs_entity_t *buffer = ecs_vector_first(systems);

    for (i = 0; i < count; i ++) {
        EcsColSystem *ptr = ecs_get_ptr(world, buffer[i], EcsColSystem);

        ecs_vector_free(ptr->jobs);
        ecs_query_free(ptr->query);
    }
}

static
void row_systems_deinit(
    ecs_world_t *world,
    ecs_vector_t *systems)
{
    int32_t i, count = ecs_vector_count(systems);
    ecs_entity_t *buffer = ecs_vector_first(systems);

    for (i = 0; i < count; i ++) {
        EcsRowSystem *ptr = ecs_get_ptr(world, buffer[i], EcsRowSystem);
        ecs_sig_deinit(&ptr->sig);
        ecs_vector_free(ptr->components);
    }
}

static
void row_index_deinit(
    ecs_map_t *sys_index)
{
    ecs_map_iter_t it = ecs_map_iter(sys_index);
    ecs_vector_t *v;

    while ((v = ecs_map_next_ptr(&it, ecs_vector_t*, NULL))) {
        ecs_vector_free(v);
    }

    ecs_map_free(sys_index);
}

static
void deinit_tables(
    ecs_world_t *world)
{
    ecs_sparse_t *tables = world->stage.tables;
    int32_t i, count = ecs_sparse_count(tables);

    for (i = 0; i < count; i ++) {
        ecs_table_t *table = ecs_sparse_get(tables, ecs_table_t, i);
        ecs_table_deinit_components(world, table);
    }
}

static
ecs_entity_t get_prefab_parent_flag(
    ecs_world_t *world,
    ecs_entity_t prefab)
{
    ecs_entity_t flag;
    if (!ecs_map_has(world->prefab_parent_index, prefab, &flag)) {
        flag = ecs_new(world, EcsPrefabParent);
        ecs_set(world, flag, EcsPrefabParent, {.parent = prefab});
        ecs_map_set(world->prefab_parent_index, prefab, &flag);
    }

    return flag;
}

static
void add_prefab_child_to_builder(
    ecs_world_t *world,
    ecs_entity_t prefab,
    ecs_entity_t child)
{
    EcsPrefabBuilder *builder = ecs_get_ptr(world, prefab, EcsPrefabBuilder);
    if (!builder) {
        ecs_add(world, prefab, EcsPrefabBuilder);
        builder = ecs_get_ptr(world, prefab, EcsPrefabBuilder);
        builder->ops = ecs_vector_new(ecs_builder_op_t, 1);
    }

    ecs_type_t type = NULL;
    if (ecs_has(world, child, EcsTypeComponent)) {
        type = ecs_type_from_entity(world, child); 

        ecs_assert(type != NULL, ECS_INVALID_PARAMETER, NULL);

        ecs_entity_t *array = ecs_vector_first(type);
        int32_t count = ecs_vector_count(type);

        /* When compiling for release mode, these variables will show up as
         * unused */
        (void)array;
        (void)count;

        ecs_assert((array[count - 1] & ECS_INSTANCEOF) != 0, 
            ECS_INVALID_PREFAB_CHILD_TYPE, NULL);
    } else {
        ecs_entity_t array[] = {
            child | ECS_INSTANCEOF,
            EEcsId
        };

        type = ecs_type_find(world, array, 2);
    }

    /* If there are no child ops, this is the first time that this child is
     * added to this parent prefab. Simply add it to the vector */
    ecs_builder_op_t *op = ecs_vector_add(&builder->ops, ecs_builder_op_t);
    op->id = ecs_get_id(world, child);
    op->type = type;
}

void EcsInitPrefab(ecs_rows_t *rows) {
    ECS_COLUMN(rows, EcsPrefab, prefab, 1);

    int32_t i;
    for (i = 0; i < rows->count; i ++) {
        prefab[i].parent = 0;
    }
}

void EcsSetPrefab(ecs_rows_t *rows) {
    ecs_world_t *world = rows->world;

    ECS_COLUMN(rows, EcsPrefab, prefab, 1);

    int32_t i;
    for (i = 0; i < rows->count; i ++) {
        ecs_entity_t parent = prefab[i].parent;
        ecs_entity_t e = rows->entities[i];
        ecs_table_t *table = rows->table;

        ecs_entity_t *type = ecs_vector_first(table->type);
        int32_t t, t_count = ecs_vector_count(table->type);

        bool prefab_parent_flag_added = false;
        bool prefab_parent_added = false;

        /* Walk components of entity, find prefab */
        for (t = 0; t < t_count; t++) {
            EcsPrefabParent *pparent;

            ecs_entity_t component = type[t];

            if (parent != component) {
                if ((pparent = ecs_get_ptr(world, component, EcsPrefabParent))) {                    
                    if (pparent->parent != parent) {
                        /* If this entity has a flag that is for a different prefab,
                        * it must have switched prefabs. Remove the old flag. */
                       ecs_type_t old_type = ecs_type_from_entity(world, component);
                        _ecs_remove(world, e, old_type);
                    } else {
                        /* If the entity has a flag for the current prefab parent,
                        * keep track of it so we don't add it again. */
                        prefab_parent_flag_added = true;
                    }
                }
            } else {
                prefab_parent_added = true;
            }
        }

        /* Add the prefab parent to the type of the entity */
        if (!prefab_parent_added && parent) {
            ecs_adopt(world, e, parent);
            add_prefab_child_to_builder(world, parent, e);
        }

        /* Add the prefab parent flag to the type of the entity */
        if (!prefab_parent_flag_added && parent) {
            ecs_entity_t flag = get_prefab_parent_flag(world, parent);
            ecs_assert(flag != 0, ECS_INTERNAL_ERROR, NULL);

            ecs_type_t flag_type = ecs_type_from_entity(world, flag);
            _ecs_add(world, e, flag_type);
        }
    }
}


/* -- Public functions -- */

ecs_world_t *ecs_init(void) {
    ecs_os_set_api_defaults();

#ifdef __BAKE__
    ut_init(NULL);
    if (ut_load_init(NULL, NULL, NULL, NULL)) {
        ecs_os_err("warning: failed to initialize package loader");
    }
#endif

    ecs_assert(ecs_os_api.malloc != NULL, ECS_MISSING_OS_API, "malloc");
    ecs_assert(ecs_os_api.realloc != NULL, ECS_MISSING_OS_API, "realloc");
    ecs_assert(ecs_os_api.calloc != NULL, ECS_MISSING_OS_API, "calloc");

    bool time_ok = true;

#ifndef NDEBUG
    bool thr_ok = true;
    if (!ecs_os_api.mutex_new) {thr_ok = false; no_threading("mutex_new");}
    if (!ecs_os_api.mutex_free) {thr_ok = false; no_threading("mutex_free");}
    if (!ecs_os_api.mutex_lock) {thr_ok = false; no_threading("mutex_lock");}
    if (!ecs_os_api.mutex_unlock) {thr_ok = false; no_threading("mutex_unlock");}
    if (!ecs_os_api.cond_new) {thr_ok = false; no_threading("cond_new");}
    if (!ecs_os_api.cond_free) {thr_ok = false; no_threading("cond_free");}
    if (!ecs_os_api.cond_wait) {thr_ok = false; no_threading("cond_wait");}
    if (!ecs_os_api.cond_signal) {thr_ok = false; no_threading("cond_signal");}
    if (!ecs_os_api.cond_broadcast) {thr_ok = false; no_threading("cond_broadcast"); }
    if (!ecs_os_api.thread_new) {thr_ok = false; no_threading("thread_new");}
    if (!ecs_os_api.thread_join) {thr_ok = false; no_threading("thread_join");}
    if (thr_ok) {
        ecs_os_dbg("threading available");
    }

    if (!ecs_os_api.get_time) {time_ok = false; no_time("get_time");}
    if (!ecs_os_api.sleep) {time_ok = false; no_time("sleep");}
    if (time_ok) {
        ecs_os_dbg("time management available");
    }
#endif

    ecs_world_t *world = ecs_os_malloc(sizeof(ecs_world_t));
    ecs_assert(world != NULL, ECS_OUT_OF_MEMORY, NULL);

    world->magic = ECS_WORLD_MAGIC;

    world->on_update_systems = ecs_vector_new(ecs_entity_t, 0);
    world->on_validate_systems = ecs_vector_new(ecs_entity_t, 0);
    world->pre_update_systems = ecs_vector_new(ecs_entity_t, 0);
    world->post_update_systems = ecs_vector_new(ecs_entity_t, 0);
    world->post_load_systems = ecs_vector_new(ecs_entity_t, 0);
    world->on_load_systems = ecs_vector_new(ecs_entity_t, 0);
    world->pre_store_systems = ecs_vector_new(ecs_entity_t, 0);
    world->on_store_systems = ecs_vector_new(ecs_entity_t, 0);
    world->inactive_systems = ecs_vector_new(ecs_entity_t, 0);
    world->manual_systems = ecs_vector_new(ecs_entity_t, 0);

    world->queries = ecs_sparse_new(ecs_query_t, 0);

    world->add_systems = ecs_vector_new(ecs_entity_t, 0);
    world->remove_systems = ecs_vector_new(ecs_entity_t, 0);
    world->set_systems = ecs_vector_new(ecs_entity_t, 0);
    world->fini_tasks = ecs_vector_new(ecs_entity_t, 0);

    world->type_sys_add_index = ecs_map_new(ecs_vector_t*, 0);
    world->type_sys_remove_index = ecs_map_new(ecs_vector_t*, 0);
    world->type_sys_set_index = ecs_map_new(ecs_vector_t*, 0);
    world->type_handles = ecs_map_new(ecs_entity_t, 0);
    world->prefab_parent_index = ecs_map_new(ecs_entity_t, 0);
    world->on_activate_components = ecs_map_new(ecs_on_demand_in_t, 0);
    world->on_enable_components = ecs_map_new(ecs_on_demand_in_t, 0);

    world->stage_count = 2;
    world->worker_stages = NULL;
    world->worker_threads = NULL;
    world->jobs_finished = 0;
    world->threads_running = 0;
    world->valid_schedule = false;
    world->quit_workers = false;
    world->in_progress = false;
    world->is_merging = false;
    world->auto_merge = true;
    world->measure_frame_time = false;
    world->measure_system_time = false;
    world->last_handle = 0;
    world->should_quit = false;
    world->should_match = false;
    world->locking_enabled = false;

    world->frame_start_time = (ecs_time_t){0, 0};
    if (time_ok) {
        ecs_os_get_time(&world->world_start_time);
    }
    world->target_fps = 0;
    world->fps_sleep = 0;

    world->frame_time_total = 0;
    world->system_time_total = 0;
    world->merge_time_total = 0;
    world->frame_count_total = 0;
    world->world_time_total = 0;

    world->context = NULL;

    world->arg_fps = 0;
    world->arg_threads = 0;

    ecs_stage_init(world, &world->stage);
    ecs_stage_init(world, &world->temp_stage);

    /* Initialize types for builtin types */
    bootstrap_types(world);

    /* Create table that will hold components (EcsComponent, EcsId) */
    ecs_table_t *table = bootstrap_component_table(world);
    assert(table != NULL);

    /* Create records for internal components */
    bootstrap_component(world, table, EEcsComponent, ECS_COMPONENT_ID, sizeof(EcsComponent));
    bootstrap_component(world, table, EEcsTypeComponent, ECS_TYPE_COMPONENT_ID, sizeof(EcsTypeComponent));
    bootstrap_component(world, table, EEcsPrefab, ECS_PREFAB_ID, sizeof(EcsPrefab));
    bootstrap_component(world, table, EEcsPrefabParent, ECS_PREFAB_PARENT_ID, sizeof(EcsPrefabParent));
    bootstrap_component(world, table, EEcsPrefabBuilder, ECS_PREFAB_BUILDER_ID, sizeof(EcsPrefabBuilder));
    bootstrap_component(world, table, EEcsRowSystem, ECS_ROW_SYSTEM_ID, sizeof(EcsRowSystem));
    bootstrap_component(world, table, EEcsColSystem, ECS_COL_SYSTEM_ID, sizeof(EcsColSystem));
    bootstrap_component(world, table, EEcsId, ECS_ID_ID, sizeof(EcsId));
    bootstrap_component(world, table, EEcsHidden, ECS_HIDDEN_ID, 0);
    bootstrap_component(world, table, EEcsDisabled, ECS_DISABLED_ID, 0);
    bootstrap_component(world, table, EEcsOnDemand, ECS_ON_DEMAND_ID, 0);

    world->last_handle = EcsWorld + 1;
    world->min_handle = 0;
    world->max_handle = 0;

    ecs_new_system(world, "EcsInitPrefab", EcsOnAdd, "EcsPrefab", EcsInitPrefab);
    ecs_new_system(world, "EcsSetPrefab", EcsOnSet, "EcsPrefab", EcsSetPrefab);

    /* Create type that allows for quickly checking if a type contains builtin
     * components. */
    world->t_builtins = ecs_expr_to_type(world,
        "EcsComponent, EcsTypeComponent, EcsPrefab, EcsPrefabParent"
        ", EcsPrefabBuilder, EcsRowSystem, EcsColSystem");

    /* Initialize EcsWorld */
    ecs_set(world, EcsWorld, EcsId, {"EcsWorld"});

    ecs_assert(ecs_get_id(world, EcsWorld) != NULL, ECS_INTERNAL_ERROR, NULL);

    return world;
}

#define ARG(short, long, action)\
    if (i < argc) {\
        if (argv[i][0] == '-') {\
            if (argv[i][1] == '-') {\
                if (long && !strcmp(&argv[i][2], long ? long : "")) {\
                    action;\
                    parsed = true;\
                }\
            } else {\
                if (short && argv[i][1] == short) {\
                    action;\
                    parsed = true;\
                }\
            }\
        }\
    }

ecs_world_t* ecs_init_w_args(
    int argc,
    char *argv[])
{
    /* First parse debug argument so logging is enabled while initializing world */ 
    int i;
    for (i = 1; i < argc; i ++) {
        if (argv[i][0] == '-') {
            bool parsed = false;

            ARG(0, "debug", ecs_os_enable_dbg(true));

            /* Ignore arguments that were not parsed */
            (void)parsed;
        } else {
            /* Ignore arguments that don't start with '-' */
        }
    }

    ecs_world_t *world = ecs_init();
    ecs_assert(world != NULL, ECS_INTERNAL_ERROR, NULL);

    /* Parse remaining arguments */
    for (i = 1; i < argc; i ++) {
        if (argv[i][0] == '-') {
            bool parsed = false;
            int threads;
            
            ARG(0, "threads", 
                threads = atoi(argv[i + 1]); 
                ecs_set_threads(world, threads);
                i ++;
            );

            ARG(0, "fps", 
                ecs_set_target_fps(world, atoi(argv[i + 1]));
                world->arg_fps = world->target_fps; 
                i ++);

            ARG(0, "admin", 
				ecs_enable_admin(world, atoi(argv[i + 1]));
                i ++);

            ARG(0, "console", ecs_enable_console(world));

            /* Ignore arguments that were not parsed */
            (void)parsed;
        } else {
            /* Ignore arguments that don't start with '-' */
        }
    }
    
    return world;
}

static
void on_demand_in_map_deinit(
    ecs_map_t *map)
{
    ecs_map_iter_t it = ecs_map_iter(map);
    ecs_on_demand_in_t *elem;

    while ((elem = ecs_map_next(&it, ecs_on_demand_in_t, NULL))) {
        ecs_vector_free(elem->systems);
    }

    ecs_map_free(map);
}

int ecs_fini(
    ecs_world_t *world)
{
    assert(world->magic == ECS_WORLD_MAGIC);
    assert(!world->in_progress);
    assert(!world->is_merging);

    int32_t i, system_count = ecs_vector_count(world->fini_tasks);
    if (system_count) {
        ecs_entity_t *buffer = ecs_vector_first(world->fini_tasks);
        for (i = 0; i < system_count; i ++) {
            ecs_run_task(world, buffer[i]);
        }
    }

    if (world->worker_threads) {
        ecs_set_threads(world, 0);
    }

    if (world->locking_enabled) {
        ecs_os_mutex_free(world->mutex);
    }    

    deinit_tables(world);

    col_systems_deinit_handlers(world, world->on_update_systems);
    col_systems_deinit_handlers(world, world->on_validate_systems);
    col_systems_deinit_handlers(world, world->pre_update_systems);
    col_systems_deinit_handlers(world, world->post_update_systems);
    col_systems_deinit_handlers(world, world->on_load_systems);
    col_systems_deinit_handlers(world, world->post_load_systems);
    col_systems_deinit_handlers(world, world->pre_store_systems);
    col_systems_deinit_handlers(world, world->on_store_systems);
    col_systems_deinit_handlers(world, world->manual_systems);
    col_systems_deinit_handlers(world, world->inactive_systems);

    col_systems_deinit(world, world->on_update_systems);
    col_systems_deinit(world, world->on_validate_systems);
    col_systems_deinit(world, world->pre_update_systems);
    col_systems_deinit(world, world->post_update_systems);
    col_systems_deinit(world, world->on_load_systems);
    col_systems_deinit(world, world->post_load_systems);
    col_systems_deinit(world, world->pre_store_systems);
    col_systems_deinit(world, world->on_store_systems);
    col_systems_deinit(world, world->manual_systems);
    col_systems_deinit(world, world->inactive_systems);

    row_systems_deinit(world, world->add_systems);
    row_systems_deinit(world, world->remove_systems);
    row_systems_deinit(world, world->set_systems);

    row_index_deinit(world->type_sys_add_index);
    row_index_deinit(world->type_sys_remove_index);
    row_index_deinit(world->type_sys_set_index);
    ecs_map_free(world->type_handles);
    ecs_map_free(world->prefab_parent_index);

    ecs_stage_deinit(world, &world->stage);
    ecs_stage_deinit(world, &world->temp_stage);

    on_demand_in_map_deinit(world->on_activate_components);
    on_demand_in_map_deinit(world->on_enable_components);

    ecs_vector_free(world->on_update_systems);
    ecs_vector_free(world->on_validate_systems);
    ecs_vector_free(world->pre_update_systems);
    ecs_vector_free(world->post_update_systems);
    ecs_vector_free(world->on_load_systems);
    ecs_vector_free(world->post_load_systems);
    ecs_vector_free(world->pre_store_systems);
    ecs_vector_free(world->on_store_systems);

    ecs_vector_free(world->inactive_systems);
    ecs_vector_free(world->manual_systems);
    ecs_vector_free(world->fini_tasks);

    ecs_vector_free(world->add_systems);
    ecs_vector_free(world->remove_systems);
    ecs_vector_free(world->set_systems);

    world->magic = 0;

    ecs_os_free(world);

#ifdef __BAKE__
    ut_deinit();
#endif    

    return 0;
}

void ecs_dim(
    ecs_world_t *world,
    int32_t entity_count)
{
    assert(world->magic == ECS_WORLD_MAGIC);
<<<<<<< HEAD
    ecs_ei_set_size(&world->stage, entity_count);
=======
    ecs_entities_set_size(world, &world->main_stage, entity_count);
>>>>>>> c4ca0d9f
}

void _ecs_dim_type(
    ecs_world_t *world,
    ecs_type_t type,
    int32_t entity_count)
{
    assert(world->magic == ECS_WORLD_MAGIC);
    if (type) {
<<<<<<< HEAD
        ecs_table_t *table = ecs_world_get_table(world, &world->stage, type);
=======
        ecs_table_t *table = ecs_world_get_table(world, &world->main_stage, type);
>>>>>>> c4ca0d9f
        ecs_data_t *data = ecs_table_get_data(world, table);
        if (table) {
            ecs_table_set_size(table, data, entity_count);
        }
    }
}

static
ecs_entity_t ecs_lookup_child_in_columns(
    ecs_type_t type,
    ecs_data_t *data,
    ecs_entity_t parent,
    const char *id)
{
    int16_t column_index;

    ecs_assert(data != NULL, ECS_INTERNAL_ERROR, NULL);

    ecs_column_t *columns = data->columns;
    ecs_assert(columns != NULL, ECS_INTERNAL_ERROR, NULL);

    if ((column_index = ecs_type_index_of(type, EEcsId)) == -1) {
        return 0;
    }

    if (parent && ecs_type_index_of(type, parent) == -1) {
        return 0;
    }

    ecs_column_t *column = &columns[column_index];
    EcsId *buffer = ecs_vector_first(column->data);
    int32_t i, count = ecs_vector_count(column->data);

    ecs_assert(count == ecs_vector_count(data->entities), 
        ECS_INTERNAL_ERROR, NULL);
    
    for (i = 0; i < count; i ++) {
        if (!buffer[i]) {
            continue;
        }
        
        if (!strcmp(buffer[i], id)) {
            return *(ecs_entity_t*)ecs_vector_get(
                data->entities, ecs_entity_t, i);
        }
    }

    return 0;
}

ecs_entity_t ecs_lookup_child(
    ecs_world_t *world,
    ecs_entity_t parent,
    const char *id)
{
    ecs_stage_t *stage = ecs_get_stage(&world);
    ecs_entity_t result = 0;

<<<<<<< HEAD
    ecs_sparse_t *tables = world->stage.tables;
=======
    ecs_sparse_t *tables = world->main_stage.tables;
>>>>>>> c4ca0d9f
    int32_t t, count = ecs_sparse_count(tables);

    for (t = 0; t < count; t ++) {
        ecs_table_t *table = ecs_sparse_get(tables, ecs_table_t, t);
        ecs_data_t *data = ecs_table_get_staged_data(world, stage, table);
        if (data) {
            result = ecs_lookup_child_in_columns(
                table->type, data, parent, id);
        }

        if (!result) {
<<<<<<< HEAD
            data = ecs_table_get_staged_data(world, &world->stage, table);
=======
            data = ecs_table_get_staged_data(world, &world->main_stage, table);
>>>>>>> c4ca0d9f
            ecs_assert(data != NULL, ECS_INTERNAL_ERROR, NULL);
            result = ecs_lookup_child_in_columns(
                table->type, data, parent, id);
        }

        if (result) {
            break;
        }        
    }

    return result;
}

ecs_entity_t ecs_lookup(
    ecs_world_t *world,
    const char *id)
{
    if (!strcmp(id, "$")) {
        return ECS_SINGLETON;
    }
    
    return ecs_lookup_child(world, 0, id);
}

static
void run_single_thread_stage(
    ecs_world_t *world,
    ecs_vector_t *systems,
    bool staged)
{
    int32_t i, system_count = ecs_vector_count(systems);

    if (system_count) {
        ecs_entity_t *buffer = ecs_vector_first(systems);

        if (staged) {
            world->in_progress = true;
        }

        ecs_time_t start = {0};
        ecs_time_measure(&start);

        for (i = 0; i < system_count; i ++) {
            ecs_run(world, buffer[i], world->delta_time, NULL);
        }

        world->system_time_total += ecs_time_measure(&start);

        if (staged && world->auto_merge) {
            world->in_progress = false;
            ecs_merge(world);
            world->in_progress = true;
        }
    }
}

static
void run_multi_thread_stage(
    ecs_world_t *world,
    ecs_vector_t *systems)
{
    /* Run periodic table systems */
    int32_t i, system_count = ecs_vector_count(systems);
    if (system_count) {
        bool valid_schedule = world->valid_schedule;
        ecs_entity_t *buffer = ecs_vector_first(systems);

        world->in_progress = true;

        for (i = 0; i < system_count; i ++) {
            if (!valid_schedule) {
                ecs_schedule_jobs(world, buffer[i]);
            }
            ecs_prepare_jobs(world, buffer[i]);
        }

        ecs_time_t start;
        ecs_os_get_time(&start);

        ecs_run_jobs(world);

        world->system_time_total += ecs_time_measure(&start);

        if (world->auto_merge) {
            world->in_progress = false;
            ecs_merge(world);
            world->in_progress = true;
        }
    }
}

static
float start_measure_frame(
    ecs_world_t *world,
    float user_delta_time)
{
    float delta_time = 0;

    if (world->measure_frame_time || !user_delta_time) {
        ecs_time_t t = world->frame_start_time;
        do {
            if (world->frame_start_time.sec) {
                delta_time = ecs_time_measure(&t);
            } else {
                ecs_time_measure(&t);
                if (world->target_fps) {
                    delta_time = 1.0 / world->target_fps;
                } else {
                    delta_time = 1.0 / 60.0; /* Best guess */
                }
            }
        
        /* Keep trying while delta_time is zero */
        } while (delta_time == 0);

        world->frame_start_time = t;  

        /* Compute total time passed since start of simulation */
        ecs_time_t diff = ecs_time_sub(t, world->world_start_time);
        world->world_time_total = ecs_time_to_double(diff);
    }

    return delta_time;
}

static
void stop_measure_frame(
    ecs_world_t *world,
    float delta_time)
{
    if (world->measure_frame_time) {
        ecs_time_t t = world->frame_start_time;
        double frame_time = ecs_time_measure(&t);
        world->frame_time_total += frame_time;

        /* Sleep if processing faster than target FPS */
        float target_fps = world->target_fps;
        if (target_fps) {
            float sleep = (1.0 / target_fps) - delta_time + world->fps_sleep;

            if (sleep > 0.01) {
                ecs_sleepf(sleep);
            }

            world->fps_sleep = sleep;
        }        
    }
}

bool ecs_progress(
    ecs_world_t *world,
    float user_delta_time)
{
    ecs_assert(world->magic == ECS_WORLD_MAGIC, ECS_INVALID_FROM_WORKER, NULL);
    ecs_assert(user_delta_time || ecs_os_api.get_time, ECS_MISSING_OS_API, "get_time");

    if (world->locking_enabled) {
        ecs_lock(world);
    }

    /* Start measuring total frame time */
    float delta_time = start_measure_frame(world, user_delta_time);

    if (!user_delta_time) {
        user_delta_time = delta_time;
    }

    world->delta_time = user_delta_time;

    bool has_threads = ecs_vector_count(world->worker_threads) != 0;

    if (world->should_match) {
        rematch_queries(world);
        world->should_match = false;
    }

    if (world->should_resolve) {
        revalidate_query_refs(world);
        world->should_resolve = false;
    }    

    /* -- System execution starts here -- */

    run_single_thread_stage(world, world->on_load_systems, false);
    run_single_thread_stage(world, world->post_load_systems, true);

    if (has_threads) {
        run_multi_thread_stage(world, world->pre_update_systems);
        run_multi_thread_stage(world, world->on_update_systems);
        run_multi_thread_stage(world, world->on_validate_systems);
        run_multi_thread_stage(world, world->post_update_systems);
    } else {
        run_single_thread_stage(world, world->pre_update_systems, true);
        run_single_thread_stage(world, world->on_update_systems, true);
        run_single_thread_stage(world, world->on_validate_systems, true);
        run_single_thread_stage(world, world->post_update_systems, true);
    }

    run_single_thread_stage(world, world->pre_store_systems, true);
    run_single_thread_stage(world, world->on_store_systems, true);

    /* -- System execution stops here -- */

    world->frame_count_total ++;
    world->in_progress = false;

    if (world->locking_enabled) {
        ecs_unlock(world);
    }

    stop_measure_frame(world, delta_time);    

    return !world->should_quit;
}

float ecs_get_delta_time(
    ecs_world_t *world)
{
    return world->delta_time;
}

void ecs_quit(
    ecs_world_t *world)
{
    ecs_get_stage(&world);
    world->should_quit = true;
}

void ecs_merge(
    ecs_world_t *world)
{
    ecs_assert(world->magic == ECS_WORLD_MAGIC, ECS_INVALID_FROM_WORKER, NULL);
    assert(world->is_merging == false);

    bool measure_frame_time = world->measure_frame_time;

    world->is_merging = true;

    ecs_time_t t_start;
    if (measure_frame_time) {
        ecs_os_get_time(&t_start);
    }

    ecs_stage_merge(world, &world->temp_stage);

    int32_t i, count = ecs_vector_count(world->worker_stages);
    if (count) {
        ecs_stage_t *buffer = ecs_vector_first(world->worker_stages);
        for (i = 0; i < count; i ++) {
            ecs_stage_merge(world, &buffer[i]);
        }
    }

    if (measure_frame_time) {
        world->merge_time_total += ecs_time_measure(&t_start);
    }

    world->is_merging = false;
}

void ecs_set_automerge(
    ecs_world_t *world,
    bool auto_merge)
{
    ecs_assert(world->magic == ECS_WORLD_MAGIC, ECS_INVALID_FROM_WORKER, NULL);
    world->auto_merge = auto_merge;
}

void ecs_measure_frame_time(
    ecs_world_t *world,
    bool enable)
{
    ecs_assert(world->magic == ECS_WORLD_MAGIC, ECS_INVALID_FROM_WORKER, NULL);
    ecs_assert(ecs_os_api.get_time != NULL, ECS_MISSING_OS_API, "get_time");
    if (!world->target_fps || enable) {
        world->measure_frame_time = enable;
    }
}

void ecs_measure_system_time(
    ecs_world_t *world,
    bool enable)
{
    ecs_assert(world->magic == ECS_WORLD_MAGIC, ECS_INVALID_FROM_WORKER, NULL);
    ecs_assert(ecs_os_api.get_time != NULL, ECS_MISSING_OS_API, "get_time");
    world->measure_system_time = enable;
}

void ecs_set_target_fps(
    ecs_world_t *world,
    float fps)
{
    ecs_assert(world->magic == ECS_WORLD_MAGIC, ECS_INVALID_FROM_WORKER, NULL);
    ecs_assert(ecs_os_api.get_time != NULL, ECS_MISSING_OS_API, "get_time");
    ecs_assert(ecs_os_api.sleep != NULL, ECS_MISSING_OS_API, "sleep");

    if (!world->arg_fps) {
        ecs_measure_frame_time(world, true);
        world->target_fps = fps;
    }
}

/* Mock types so we don't have to depend on them. 
 * TODO: Need a better workaround */
typedef uint16_t EcsAdmin;
typedef int32_t EcsConsole;

int ecs_enable_admin(
	ecs_world_t* world,
	uint16_t port)
{
    if (ecs_import_from_library(
        world, "flecs.systems.civetweb", NULL, 0) == ECS_INVALID_ENTITY) 
    {
        ecs_os_err("Failed to load flecs.systems.civetweb");
        return 1;
    }
    
    if (ecs_import_from_library(
        world, "flecs.systems.admin", NULL, 0) == ECS_INVALID_ENTITY)
    {
        ecs_os_err("Failed to load flecs.systems.admin");
        return 1;
    }

    /* Enable monitoring */
    ecs_measure_frame_time(world, true);
    ecs_measure_system_time(world, true);

    /* Create admin instance */
    ecs_entity_t EEcsAdmin = ecs_lookup(world, "EcsAdmin");
    ecs_set(world, 0, EcsAdmin, {port});

    ecs_os_log("admin is running on port %d", port);

    return 0;
}

int ecs_enable_console(
	ecs_world_t* world)
{
    if (ecs_import_from_library(
        world, "flecs.systems.console", NULL, 0) == ECS_INVALID_ENTITY) 
    {
        ecs_os_err("Failed to load flecs.systems.console");
        return 1;
    }

    /* Create console instance */
    ecs_entity_t EEcsConsole = ecs_lookup(world, "EcsConsole");
    ecs_set(world, 0, EcsConsole, {0});

    return 0;
}

void* ecs_get_context(
    ecs_world_t *world)
{
    ecs_get_stage(&world);
    return world->context;
}

int32_t ecs_get_tick(
    ecs_world_t *world)
{
    ecs_get_stage(&world);
    return world->frame_count_total;
}

void ecs_set_context(
    ecs_world_t *world,
    void *context)
{
    ecs_assert(world->magic == ECS_WORLD_MAGIC, ECS_INVALID_FROM_WORKER, NULL);
    world->context = context;
}

void ecs_set_entity_range(
    ecs_world_t *world,
    ecs_entity_t id_start,
    ecs_entity_t id_end)
{
    ecs_assert(world->magic == ECS_WORLD_MAGIC, ECS_INVALID_FROM_WORKER, NULL);
    ecs_assert(!id_end || id_end > id_start, ECS_INVALID_PARAMETER, NULL);
    ecs_assert(!id_end || id_end > world->last_handle, ECS_INVALID_PARAMETER, NULL);

    if (world->last_handle < id_start) {
        world->last_handle = id_start - 1;
    }

    world->min_handle = id_start;
    world->max_handle = id_end;
}

bool ecs_enable_range_check(
    ecs_world_t *world,
    bool enable)
{
    ecs_stage_t *stage = ecs_get_stage(&world);
    bool old_value = stage->range_check_enabled;
    stage->range_check_enabled = enable;
    return old_value;
}

ecs_entity_t _ecs_import(
    ecs_world_t *world,
    ecs_module_init_action_t init_action,
    const char *module_name,
    int flags,
    void *handles_out,
    size_t handles_size)
{
    ecs_entity_t e = ecs_lookup(world, module_name);
    if (!e) {
        /* Load module */
        init_action(world, flags);

        /* Lookup module component (must be registered by module) */
        e = ecs_lookup(world, module_name);
        ecs_assert(e != ECS_INVALID_ENTITY, ECS_MODULE_UNDEFINED, module_name);

        /* Copy value of module component in handles_out parameter */
        if (handles_size && handles_out) {
            void *module_ptr = _ecs_get_ptr(world, ECS_SINGLETON, e);
            memcpy(handles_out, module_ptr, handles_size);
        }

    /* If module was already loaded, copy module component into handles_out */
    } else if (handles_size) {
        void *handles_ptr = _ecs_get_ptr(world, ECS_SINGLETON, e);
        memcpy(handles_out, handles_ptr, handles_size);
    }

    return e;
}

ecs_entity_t ecs_import_from_library(
    ecs_world_t *world,
    const char *library_name,
    const char *module_name,
    int flags)
{
    ecs_assert(library_name != NULL, ECS_INVALID_PARAMETER, NULL);

    char *import_func = (char*)module_name; /* safe */
    char *module = (char*)module_name;

    if (!ecs_os_api.module_to_dl || 
        !ecs_os_api.dlopen || 
        !ecs_os_api.dlproc || 
        !ecs_os_api.dlclose) 
    {
        ecs_os_err(
            "library loading not supported, set module_to_dl, dlopen, dlclose "
            "and dlproc os API callbacks first");
        return ECS_INVALID_ENTITY;
    }

    /* If no module name is specified, try default naming convention for loading
     * the main module from the library */
    if (!import_func) {
        import_func = ecs_os_malloc(strlen(library_name) + sizeof("Import"));
        ecs_assert(import_func != NULL, ECS_OUT_OF_MEMORY, NULL);
        
        const char *ptr;
        char ch, *bptr = import_func;
        bool capitalize = true;
        for (ptr = library_name; (ch = *ptr); ptr ++) {
            if (ch == '.') {
                capitalize = true;
            } else {
                if (capitalize) {
                    *bptr = toupper(ch);
                    bptr ++;
                    capitalize = false;
                } else {
                    *bptr = tolower(ch);
                    bptr ++;
                }
            }
        }

        *bptr = '\0';

        module = ecs_os_strdup(import_func);
        ecs_assert(module != NULL, ECS_OUT_OF_MEMORY, NULL);

        strcat(bptr, "Import");
    }

    char *library_filename = ecs_os_module_to_dl(library_name);
    if (!library_filename) {
        ecs_os_err("failed to find library file for '%s'", library_name);
        if (module != module_name) {
            ecs_os_free(module);
        }
        return 0;
    } else {
        ecs_os_dbg("found file '%s' for library '%s'", 
            library_filename, library_name);
    }

    ecs_os_dl_t dl = ecs_os_dlopen(library_filename);
    if (!dl) {
        ecs_os_err("failed to load library '%s' ('%s')", 
            library_name, library_filename);
        
        ecs_os_free(library_filename);

        if (module != module_name) {
            ecs_os_free(module);
        }    

        return 0;
    } else {
        ecs_os_dbg("library '%s' ('%s') loaded", 
            library_name, library_filename);
    }

    ecs_module_init_action_t action = (ecs_module_init_action_t)
        ecs_os_dlproc(dl, import_func);
    if (!action) {
        ecs_os_err("failed to load import function %s from library %s",
            import_func, library_name);
        ecs_os_free(library_filename);
        ecs_os_dlclose(dl);            
        return ECS_INVALID_ENTITY;
    } else {
        ecs_os_dbg("found import function '%s' in library '%s' for module '%s'",
            import_func, library_name, module);
    }

    /* Do not free id, as it will be stored as the component identifier */
    ecs_entity_t result = _ecs_import(world, action, module, flags, NULL, 0);

    if (import_func != module_name) {
        ecs_os_free(import_func);
    }

    if (module != module_name) {
        ecs_os_free(module);
    }

    ecs_os_free(library_filename);

    return result;
}

uint16_t ecs_get_thread_index(
    ecs_world_t *world)
{
    if (world->magic == ECS_THREAD_MAGIC) {
        ecs_thread_t *thr = (ecs_thread_t*)world;
        return thr->index;
    } else if (world->magic == ECS_WORLD_MAGIC) {
        return 0;
    } else {
        ecs_abort(ECS_INTERNAL_ERROR, NULL);
    }
}

int32_t ecs_get_threads(
    ecs_world_t *world)
{
    return ecs_vector_count(world->worker_threads);
}

float ecs_get_target_fps(
    ecs_world_t *world)
{
    return world->target_fps;
}

bool ecs_enable_locking(
    ecs_world_t *world,
    bool enable)
{
    if (enable) {
        if (!world->locking_enabled) {
            world->mutex = ecs_os_mutex_new();
        }
    } else {
        if (world->locking_enabled) {
            ecs_os_mutex_free(world->mutex);
        }
    }

    bool old = world->locking_enabled;
    world->locking_enabled = enable;
    return old;
}

void ecs_lock(
    ecs_world_t *world)
{
    ecs_assert(world->locking_enabled, ECS_INVALID_PARAMETER, NULL);
    ecs_os_mutex_lock(world->mutex);
}

void ecs_unlock(
    ecs_world_t *world)
{
    ecs_assert(world->locking_enabled, ECS_INVALID_PARAMETER, NULL);
    ecs_os_mutex_unlock(world->mutex);
}<|MERGE_RESOLUTION|>--- conflicted
+++ resolved
@@ -99,11 +99,7 @@
     ecs_world_t *world)
 {
     ecs_table_t *result = ecs_bootstrap_component_table(world);
-<<<<<<< HEAD
     set_table(&world->stage, world->t_component, result);
-=======
-    set_table(&world->main_stage, world->t_component, result);
->>>>>>> c4ca0d9f
     return result;
 }
 
@@ -128,11 +124,7 @@
     int32_t index = ecs_table_append(world, table, data, entity);
 
     /* Create record in entity index */
-<<<<<<< HEAD
-    ecs_record_t *record = ecs_ei_get_or_create(&world->stage, entity);
-=======
-    ecs_record_t *record = ecs_set_entity_in_main(world, entity);
->>>>>>> c4ca0d9f
+    ecs_record_t *record = ecs_eis_get_or_create(&world->stage, entity);
     record->type = world->t_component;
     record->row = index + 1;
 
@@ -251,11 +243,7 @@
                 table = create_table(world, stage, type);
             }
         } else {
-<<<<<<< HEAD
             table = create_table(world, &world->stage, type);
-=======
-            table = create_table(world, &world->main_stage, type);
->>>>>>> c4ca0d9f
         }
     }
 
@@ -930,11 +918,7 @@
     int32_t entity_count)
 {
     assert(world->magic == ECS_WORLD_MAGIC);
-<<<<<<< HEAD
-    ecs_ei_set_size(&world->stage, entity_count);
-=======
-    ecs_entities_set_size(world, &world->main_stage, entity_count);
->>>>>>> c4ca0d9f
+    ecs_eis_set_size(&world->stage, entity_count);
 }
 
 void _ecs_dim_type(
@@ -944,11 +928,7 @@
 {
     assert(world->magic == ECS_WORLD_MAGIC);
     if (type) {
-<<<<<<< HEAD
         ecs_table_t *table = ecs_world_get_table(world, &world->stage, type);
-=======
-        ecs_table_t *table = ecs_world_get_table(world, &world->main_stage, type);
->>>>>>> c4ca0d9f
         ecs_data_t *data = ecs_table_get_data(world, table);
         if (table) {
             ecs_table_set_size(table, data, entity_count);
@@ -1007,11 +987,7 @@
     ecs_stage_t *stage = ecs_get_stage(&world);
     ecs_entity_t result = 0;
 
-<<<<<<< HEAD
     ecs_sparse_t *tables = world->stage.tables;
-=======
-    ecs_sparse_t *tables = world->main_stage.tables;
->>>>>>> c4ca0d9f
     int32_t t, count = ecs_sparse_count(tables);
 
     for (t = 0; t < count; t ++) {
@@ -1023,11 +999,7 @@
         }
 
         if (!result) {
-<<<<<<< HEAD
             data = ecs_table_get_staged_data(world, &world->stage, table);
-=======
-            data = ecs_table_get_staged_data(world, &world->main_stage, table);
->>>>>>> c4ca0d9f
             ecs_assert(data != NULL, ECS_INTERNAL_ERROR, NULL);
             result = ecs_lookup_child_in_columns(
                 table->type, data, parent, id);
