--- conflicted
+++ resolved
@@ -3050,9 +3050,6 @@
     test_int(v->y, 2);
 
     ecs_fini(world);
-<<<<<<< HEAD
-}
-=======
 }
 
 void MutableTest(ecs_rows_t *rows) {
@@ -3234,4 +3231,3 @@
     
     ecs_fini(world);
 }
->>>>>>> c4ca0d9f
